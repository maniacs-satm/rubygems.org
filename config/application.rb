--- conflicted
+++ resolved
@@ -13,11 +13,7 @@
 
     config.time_zone = "UTC"
     config.encoding  = "utf-8"
-<<<<<<< HEAD
-    config.i18n.available_locales = [:en, :nl, 'zh-CN', 'zh-TW', :es]
-=======
-    config.i18n.available_locales = [:en, :nl, 'zh-CN', 'zh-TW', 'pt-BR', :fr]
->>>>>>> e09d5408
+    config.i18n.available_locales = [:en, :nl, 'zh-CN', 'zh-TW', 'pt-BR', :fr, :es]
     config.i18n.fallbacks = true
 
     config.middleware.use "Redirector" unless Rails.env.development?
