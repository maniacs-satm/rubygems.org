--- conflicted
+++ resolved
@@ -23,15 +23,11 @@
     should "create api key" do
       assert_not_nil @user.api_key
     end
-<<<<<<< HEAD
 
-=======
-    
     should "have a 32 character hexadecimal api key" do
       assert @user.api_key =~ /[a-z0-9]{32}/
     end
-    
->>>>>>> ac8fbb65
+
     should "reset api key" do
       assert_changed(@user, :api_key) do
         @user.reset_api_key!
