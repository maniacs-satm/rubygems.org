require 'test_helper'

class VersionTest < ActiveSupport::TestCase
  should belong_to :rubygem
  should have_many :dependencies

  context "#as_json" do
    setup do
      @version = create(:version)
    end

    should "only have relevant API fields" do
      json = @version.as_json
<<<<<<< HEAD
      assert_equal %w[number built_at summary description authors platform ruby_version prerelease downloads_count licenses requirements sha].map(&:to_s).sort, json.keys.sort
=======
      assert_equal %w[number built_at summary description authors platform ruby_version prerelease downloads_count licenses requirements metadata].map(&:to_s).sort, json.keys.sort
>>>>>>> 7a59fd79
      assert_equal @version.authors, json["authors"]
      assert_equal @version.built_at, json["built_at"]
      assert_equal @version.description, json["description"]
      assert_equal @version.downloads_count, json["downloads_count"]
      assert_equal @version.metadata, json["metadata"]
      assert_equal @version.number, json["number"]
      assert_equal @version.platform, json["platform"]
      assert_equal @version.prerelease, json["prerelease"]
      assert_equal @version.ruby_version, json["ruby_version"]
      assert_equal @version.summary, json["summary"]
      assert_equal @version.licenses, json["licenses"]
      assert_equal @version.requirements, json["requirements"]
    end
  end

  context "#to_xml" do
    setup do
      @version = create(:version)
    end

    should "only have relevant API fields" do
      xml = Nokogiri.parse(@version.to_xml)
<<<<<<< HEAD
      assert_equal %w[number built-at summary description authors platform ruby-version prerelease downloads-count licenses requirements sha].map(&:to_s).sort, xml.root.children.map{|a| a.name}.reject{|t| t == "text"}.sort
=======
      assert_equal %w[number built-at summary description authors platform ruby-version prerelease downloads-count licenses requirements metadata].map(&:to_s).sort, xml.root.children.map{|a| a.name}.reject{|t| t == "text"}.sort
>>>>>>> 7a59fd79
      assert_equal @version.authors, xml.at_css("authors").content
      assert_equal @version.built_at.to_i, xml.at_css("built-at").content.to_time.to_i
      assert_equal @version.description, xml.at_css("description").content
      assert_equal @version.downloads_count, xml.at_css("downloads-count").content.to_i
      assert_equal @version.metadata["foo"], xml.at_css("metadata foo").content
      assert_equal @version.number, xml.at_css("number").content
      assert_equal @version.platform, xml.at_css("platform").content
      assert_equal @version.prerelease.to_s, xml.at_css("prerelease").content
      assert_equal @version.ruby_version, xml.at_css("ruby-version").content
      assert_equal @version.summary.to_s, xml.at_css("summary").content
      assert_equal @version.licenses, xml.at_css("licenses").content
      assert_equal @version.requirements, xml.at_css("requirements").content
    end
  end

  context ".most_recent" do
    setup do
      @gem = create(:rubygem)
    end

    should "return most recently created version for versions with multiple non-ruby platforms" do
      create(:version, :rubygem => @gem, :number => '0.1', :platform => 'linux')
      @most_recent = create(:version, :rubygem => @gem, :number => '0.2', :platform => 'universal-rubinius')
      create(:version, :rubygem => @gem, :number => '0.1', :platform => 'mswin32')

      assert_equal @most_recent, Version.most_recent
    end
  end

  context ".reverse_dependencies" do
    setup do
      @dep_rubygem = create(:rubygem)
      @gem_one = create(:rubygem)
      @gem_two = create(:rubygem)
      @gem_three = create(:rubygem)
      @version_one_latest  = create(:version, :rubygem => @gem_one, :number => '0.2')
      @version_one_earlier = create(:version, :rubygem => @gem_one, :number => '0.1')
      @version_two_latest  = create(:version, :rubygem => @gem_two, :number => '1.0')
      @version_two_earlier = create(:version, :rubygem => @gem_two, :number => '0.5')
      @version_three = create(:version, :rubygem => @gem_three, :number => '1.7')

      @version_one_latest.dependencies << create(:dependency, :version => @version_one_latest, :rubygem => @dep_rubygem)
      @version_two_earlier.dependencies << create(:dependency, :version => @version_two_earlier, :rubygem => @dep_rubygem)
      @version_three.dependencies << create(:dependency, :version => @version_three, :rubygem => @dep_rubygem)
    end

    should "return all depended gem versions" do
      version_list = Version.reverse_dependencies(@dep_rubygem.name)

      assert_equal 3, version_list.size

      assert version_list.include?(@version_one_latest)
      assert version_list.include?(@version_two_earlier)
      assert version_list.include?(@version_three)
      assert ! version_list.include?(@version_one_earlier)
      assert ! version_list.include?(@version_two_latest)
    end
  end


  context "updated gems" do
    setup do
      Timecop.freeze Date.today
      @existing_gem = create(:rubygem)
      @second = create(:version, :rubygem => @existing_gem, :created_at => 1.day.ago)
      @fourth = create(:version, :rubygem => @existing_gem, :created_at => 4.days.ago)

      @another_gem = create(:rubygem)
      @third  = create(:version, :rubygem => @another_gem, :created_at => 3.days.ago)
      @first  = create(:version, :rubygem => @another_gem, :created_at => 1.minute.ago)
      @yanked = create(:version, :rubygem => @another_gem, :created_at => 30.seconds.ago)
      @yanked.yank!

      @bad_gem = create(:rubygem)
      @only_one = create(:version, :rubygem => @bad_gem, :created_at => 1.minute.ago)
    end

    teardown do
      Timecop.return
    end

    should "order gems by created at and show only gems that have more than one version" do
      versions = Version.just_updated
      assert_equal 4, versions.size
      assert_equal [@first, @second, @third, @fourth], versions
    end
  end

  context "with a rubygem" do
    setup do
      @rubygem = create(:rubygem)
    end

    should "not allow duplicate versions" do
      @version = build(:version, :rubygem => @rubygem, :number => "1.0.0", :platform => "ruby")
      @dup_version = @version.dup
      @number_version = build(:version, :rubygem => @rubygem, :number => "2.0.0", :platform => "ruby")
      @platform_version = build(:version, :rubygem => @rubygem, :number => "1.0.0", :platform => "mswin32")

      assert @version.save
      assert @number_version.save
      assert @platform_version.save
      assert ! @dup_version.valid?
    end

    should "be able to find dependencies" do
      @dependency = create(:rubygem)
      @version = build(:version, :rubygem => @rubygem, :number => "1.0.0", :platform => "ruby")
      @version.dependencies << create(:dependency, :version => @version, :rubygem => @dependency)
      assert ! Version.with_deps.first.dependencies.empty?
    end

    should "sort dependencies alphabetically" do
      @version = build(:version, :rubygem => @rubygem, :number => "1.0.0", :platform => "ruby")

      @first_dependency_by_alpha = create(:rubygem, :name => 'acts_as_indexed')
      @second_dependency_by_alpha = create(:rubygem, :name => 'friendly_id')
      @third_dependency_by_alpha = create(:rubygem, :name => 'refinerycms')

      @version.dependencies << create(:dependency, :version => @version, :rubygem => @second_dependency_by_alpha)
      @version.dependencies << create(:dependency, :version => @version, :rubygem => @third_dependency_by_alpha)
      @version.dependencies << create(:dependency, :version => @version, :rubygem => @first_dependency_by_alpha)

      assert @first_dependency_by_alpha.name, @version.dependencies.first.name
      assert @second_dependency_by_alpha.name, @version.dependencies[1].name
      assert @third_dependency_by_alpha.name, @version.dependencies.last.name
    end
  end

  context "with a ruby version" do
    setup do
      @ruby_version = ">= 1.9.3"
      @version = create(:version)
    end
    subject { @version }

    should "have a ruby version" do
      @version.ruby_version = @ruby_version
      @version.save!
      new_version = Version.find(@version.id)
      assert_equal new_version.ruby_version, @ruby_version
    end
  end

  context "without a ruby version" do
    setup do
      @ruby_version = ">= 1.9.3"
      @version = create(:version)
    end
    subject { @version }

    should "not have a ruby version" do
      @version.ruby_version = nil
      @version.save!
      nil_version = Version.find(@version.id)
      assert_nil nil_version.ruby_version
    end
  end

  context "with a version" do
    setup do
      @version = create(:version)
      @info = "some info"
    end
    subject { @version }

    should_not allow_value("#YAML<CEREALIZATION-FAIL>").for(:number)
    should_not allow_value("1.2.3-\"[javalol]\"").for(:number)
    should_not allow_value("0.8.45::Gem::PLATFORM::FAILBOAT").for(:number)
    should_not allow_value("1.2.3\n<bad>").for(:number)

    should allow_value("ruby").for(:platform)
    should allow_value("mswin32").for(:platform)
    should allow_value("x86_64-linux").for(:platform)
    should_not allow_value("Gem::Platform::Ruby").for(:platform)

    should "give number for #to_s" do
      assert_equal @version.number, @version.to_s
    end

    should "not be platformed" do
      assert ! @version.platformed?
    end

    should "save full name" do
      assert_equal "#{@version.rubygem.name}-#{@version.number}", @version.full_name
      assert_equal @version.number, @version.slug
    end

    should "save info into redis" do
      info = Redis.current.hgetall(Version.info_key(@version.full_name))
      assert_equal @version.rubygem.name, info["name"]
      assert_equal @version.number, info["number"]
      assert_equal @version.platform, info["platform"]
    end

    should "add version onto redis versions list" do
      assert_equal @version.full_name, Redis.current.lindex(Rubygem.versions_key(@version.rubygem.name), 0)
    end

    should "raise an ActiveRecord::RecordNotFound if an invalid slug is given" do
      assert_raise ActiveRecord::RecordNotFound do
        Version.find_from_slug!(@version.rubygem_id, "some stupid version 399")
      end
    end

    %w[x86_64-linux java mswin x86-mswin32-60].each do |platform|
      should "be able to find with platform of #{platform}" do
        version = create(:version, :platform => platform)
        slug = "#{version.number}-#{platform}"

        assert version.platformed?
        assert_equal version.reload, Version.find_from_slug!(version.rubygem_id, slug)
        assert_equal slug, version.slug
      end
    end

    should "have a default download count" do
      assert @version.downloads_count.zero?
    end

    should "give no version flag for the latest version" do
      new_version = create(:version, :rubygem => @version.rubygem, :built_at => 1.day.from_now)

      assert_equal "gem install #{@version.rubygem.name} -v #{@version.number}", @version.to_install
      assert_equal "gem install #{new_version.rubygem.name}", new_version.to_install
    end

    should "tack on prerelease flag" do
      @version.update_attributes(:number => "0.3.0.pre")
      new_version = create(:version, :rubygem  => @version.rubygem,
                            :built_at => 1.day.from_now,
                            :number   => "0.4.0.pre")

      assert @version.prerelease
      assert new_version.prerelease

      @version.rubygem.reorder_versions

      assert_equal "gem install #{@version.rubygem.name} -v #{@version.number} --pre",
        @version.to_install
      assert_equal "gem install #{new_version.rubygem.name} --pre",
        new_version.to_install
    end

    should "give no version count for the latest prerelease version" do
      @version.update_attributes(:number => "0.3.0.pre")
      old_version = create(:version, :rubygem  => @version.rubygem,
                            :built_at => 1.day.from_now,
                            :number   => "0.2.0")

      assert @version.prerelease
      assert !old_version.prerelease

      @version.rubygem.reorder_versions

      assert_equal "gem install #{@version.rubygem.name} --pre", @version.to_install
      assert_equal "gem install #{old_version.rubygem.name}", old_version.to_install
    end

    should "give title for #to_title" do
      assert_equal "#{@version.rubygem.name} (#{@version.to_s})", @version.to_title
    end

    should "give version with twiddle-wakka for #to_bundler" do
      assert_equal %{gem '#{@version.rubygem.name}', '~> #{@version.to_s}'}, @version.to_bundler
    end

    should "give title and platform for #to_title" do
      @version.platform = "zomg"
      assert_equal "#{@version.rubygem.name} (#{@version.number}-zomg)", @version.to_title
    end

    should "have description for info" do
      @version.description = @info
      assert_equal @info, @version.info
    end

    should "have summary for info if description does not exist" do
      @version.description = nil
      @version.summary = @info
      assert_equal @info, @version.info
    end

    should "have summary for info if description is blank" do
      @version.description = ""
      @version.summary = @info
      assert_equal @info, @version.info
    end

    should "have some text for info if neither summary or description exist" do
      @version.description = nil
      @version.summary = nil
      assert_equal "This rubygem does not have a description or summary.", @version.info
    end

    should "give 'N/A' for size when size not available" do
      @version.size = nil
      assert_equal 'N/A', @version.size
    end

    context "when yanked" do
      setup do
        @version.yank!
      end
      should("unindex") { assert !@version.indexed? }
      should("be considered yanked") { assert Version.yanked.include?(@version) }
      should("no longer be latest") { assert !@version.latest?}
      should "not appear in the version list" do
        assert ! Redis.current.exists(Rubygem.versions_key(@version.rubygem.name))
      end

      context "and consequently unyanked" do
        setup do
          @version.unyank!
          @version.reload
        end
        should("re-index") { assert @version.indexed? }
        should("become the latest again") { assert @version.latest? }
        should("be considered unyanked") { assert !Version.yanked.include?(@version) }
        should "appear in the version list" do
          assert_equal @version.full_name, Redis.current.lindex(Rubygem.versions_key(@version.rubygem.name), 0)
        end
      end
    end
  end

  context "with a very long authors string." do
    should "create without error" do

      create(:version, :authors => ["Fbdoorman: David Pelaez", "MiniFB:Appoxy", "Dan Croak", "Mike Burns", "Jason Morrison", "Joe Ferris", "Eugene Bolshakov", "Nick Quaranto", "Josh Nichols", "Mike Breen", "Marcel G\303\266rner", "Bence Nagy", "Ben Mabey", "Eloy Duran", "Tim Pope", "Mihai Anca", "Mark Cornick", "Shay Arnett", "Jon Yurek", "Chad Pytel"])
    end
  end

  context "when indexing" do
    setup do
      @rubygem = create(:rubygem)
      @first_version  = create(:version, :rubygem => @rubygem, :number => "0.0.1", :built_at => 7.days.ago)
      @second_version = create(:version, :rubygem => @rubygem, :number => "0.0.2", :built_at => 6.days.ago)
      @third_version  = create(:version, :rubygem => @rubygem, :number => "0.0.3", :built_at => 5.days.ago)
      @fourth_version = create(:version, :rubygem => @rubygem, :number => "0.0.4", :built_at => 5.days.ago)
    end

    should "always sort properly" do
      assert_equal -1, (@first_version <=> @second_version)
      assert_equal -1, (@first_version <=> @third_version)
      assert_equal -1, (@first_version <=> @fourth_version)

      assert_equal 1,  (@second_version <=> @first_version)
      assert_equal -1, (@second_version <=> @third_version)
      assert_equal -1, (@second_version <=> @fourth_version)

      assert_equal 1,  (@third_version <=> @first_version)
      assert_equal 1,  (@third_version <=> @second_version)
      assert_equal -1, (@third_version <=> @fourth_version)

      assert_equal 1,  (@fourth_version <=> @first_version)
      assert_equal 1,  (@fourth_version <=> @second_version)
      assert_equal 1,  (@fourth_version <=> @third_version)
    end
  end

  context "with mixed release and prerelease versions" do
    setup do
      @prerelease = create(:version, :number => '1.0.rc1')
      @release    = create(:version, :number => '1.0')
    end

    should "know if it is a prelease version" do
      assert  @prerelease.prerelease?
      assert !@release.prerelease?
    end

    should "return prerelease gems from the prerelease named scope" do
      assert_equal [@prerelease], Version.prerelease
      assert_equal [@release],    Version.release
    end
  end

  context "with only prerelease versions" do
    setup do
      @rubygem = create(:rubygem)
      @one = create(:version, :rubygem => @rubygem, :number => '1.0.0.pre')
      @two = create(:version, :rubygem => @rubygem, :number => '1.0.1.pre')
      @three = create(:version, :rubygem => @rubygem, :number => '1.0.2.pre')
      @rubygem.reload
    end

    should "show last pushed as latest version" do
      assert_equal @three, @rubygem.versions.most_recent
    end
  end

  context "with versions created out of order" do
    setup do
      @gem = create(:rubygem)
      create(:version, :rubygem => @gem, :number => '0.5')
      create(:version, :rubygem => @gem, :number => '0.3')
      create(:version, :rubygem => @gem, :number => '0.7')
      create(:version, :rubygem => @gem, :number => '0.2')
      @gem.reload # make sure to reload the versions just created
    end

    should "be in the proper order" do
      assert_equal %w[0.7 0.5 0.3 0.2], @gem.versions.by_position.map(&:number)
    end

    should "know its latest version" do
      assert_equal '0.7', @gem.versions.most_recent.number
    end
  end

  context "with multiple rubygems and versions created out of order" do
    setup do
      @gem_one = create(:rubygem)
      @gem_two = create(:rubygem)
      @version_one_latest  = create(:version, :rubygem => @gem_one, :number => '0.2')
      @version_one_earlier = create(:version, :rubygem => @gem_one, :number => '0.1')
      @version_two_latest  = create(:version, :rubygem => @gem_two, :number => '1.0')
      @version_two_earlier = create(:version, :rubygem => @gem_two, :number => '0.5')
    end

    should "be able to fetch the latest versions" do
      assert_contains Version.latest.map(&:id), @version_one_latest.id
      assert_contains Version.latest.map(&:id), @version_two_latest.id

      assert_does_not_contain Version.latest.map(&:id), @version_one_earlier.id
      assert_does_not_contain Version.latest.map(&:id), @version_two_earlier.id
    end
  end

  context "with a few versions" do
    setup do
      @thin = create(:version, :authors => %w[thin], :built_at => 1.year.ago)
      @rake = create(:version, :authors => %w[rake], :built_at => 1.month.ago)
      @json = create(:version, :authors => %w[json], :built_at => 1.week.ago)
      @thor = create(:version, :authors => %w[thor], :built_at => 2.days.ago)
      @rack = create(:version, :authors => %w[rack], :built_at => 1.day.ago)
      @haml = create(:version, :authors => %w[haml], :built_at => 1.hour.ago)
      @dust = create(:version, :authors => %w[dust], :built_at => 1.day.from_now)
      @fake = create(:version, :authors => %w[fake], :indexed => false, :built_at => 1.minute.ago)
    end

    should "get the latest versions up to today" do
      assert_equal [@haml, @rack, @thor, @json, @rake].map(&:authors),        Version.published(5).map(&:authors)
      assert_equal [@haml, @rack, @thor, @json, @rake, @thin].map(&:authors), Version.published(6).map(&:authors)
    end
  end

  context "with a few versions some owned by a user" do
    setup do
      @user      = create(:user)
      @gem       = create(:rubygem)
      @owned_one = create(:version, :rubygem => @gem, :built_at => 1.day.ago)
      @owned_two = create(:version, :rubygem => @gem, :built_at => 2.days.ago)
      @unowned   = create(:version)

      create(:ownership, :rubygem => @gem, :user => @user)
    end

    should "return the owned gems from #owned_by" do
      assert_contains Version.owned_by(@user).map(&:id), @owned_one.id
      assert_contains Version.owned_by(@user).map(&:id), @owned_two.id
    end

    should "not return the unowned versions from #owned_by" do
      assert_does_not_contain Version.owned_by(@user).map(&:id), @unowned.id
    end
  end

  context "with a few versions some subscribed to by a user" do
    setup do
      @user           = create(:user)
      @gem            = create(:rubygem)
      @subscribed_one = create(:version, :rubygem => @gem)
      @subscribed_two = create(:version, :rubygem => @gem)
      @unsubscribed   = create(:version)

      create(:subscription, :rubygem => @gem, :user => @user)
    end

    should "return the owned gems from #owned_by" do
      assert_contains Version.subscribed_to_by(@user).map(&:id), @subscribed_one.id
      assert_contains Version.subscribed_to_by(@user).map(&:id), @subscribed_two.id
    end

    should "not return the unowned versions from #owned_by" do
      assert_does_not_contain Version.subscribed_to_by(@user).map(&:id), @unsubscribed.id
    end

    should "order them from latest-oldest pushed to Gemcutter, not build data" do
      # Setup so that gem one was built earlier than gem two, but pushed to Gemcutter after gem two
      # We do this so that:
      #  a) people with RSS will get smooth results, rather than gem versions jumping around the place
      #  b) people can't hijack the latest gem spot by building in the far future, but pushing today
      @subscribed_one.update_attributes(:built_at => Time.now - 3.days, :created_at => Time.now - 1.day)
      @subscribed_two.update_attributes(:built_at => Time.now - 2.days, :created_at => Time.now - 2.days)

      # Even though gem two was build before gem one, it was pushed to gemcutter first
      # Thus, we should have from newest to oldest, gem one, then gem two
      expected = [@subscribed_one, @subscribed_two].map do |s|
        s.created_at.to_s(:db)
      end
      actual = Version.subscribed_to_by(@user).map do |s|
        s.created_at.to_s(:db)
      end
      assert_equal expected, actual
    end
  end

  context "with a Gem::Specification" do
    setup do
      @spec    = new_gemspec "test", "1.0.0", "a test gem", "ruby"
      @version = build(:version)
    end

    [/foo/, 1337, {:foo => "bar"}].each do |example|
      should "be invalid with authors as an Array of #{example.class}'s" do
        assert_raise ActiveRecord::RecordInvalid do
          @spec.authors = [example]
          @version.update_attributes_from_gem_specification!(@spec)
        end
      end
    end

    should "have attributes set properly from the specification" do
      @version.update_attributes_from_gem_specification!(@spec)

      assert @version.indexed
      assert_equal @spec.authors.join(', '),  @version.authors
      assert_equal @spec.description,         @version.description
      assert_equal @spec.summary,             @version.summary
      assert_equal @spec.date,                @version.built_at
      assert_equal @spec.metadata,            @version.metadata
    end
  end

  context "indexes" do
    setup do
      @first_rubygem  = create(:rubygem, :name => "first")
      @second_rubygem = create(:rubygem, :name => "second")

      @first_version  = create(:version, :rubygem => @first_rubygem,  :number => "0.0.1", :platform => "ruby")
      @second_version = create(:version, :rubygem => @first_rubygem,  :number => "0.0.2", :platform => "ruby")
      @other_version  = create(:version, :rubygem => @second_rubygem, :number => "0.0.2", :platform => "java")
      @pre_version    = create(:version, :rubygem => @second_rubygem, :number => "0.0.2.pre", :platform => "java", :prerelease => true)
    end

    should "select only name, version, and platform for all gems" do
      assert_equal [
        ["first",  "0.0.1", "ruby"],
        ["first",  "0.0.2", "ruby"],
        ["second", "0.0.2", "java"]
      ], Version.rows_for_index
    end

    should "select only name, version, and platform for recent gems" do
      assert_equal [
        ["first",  "0.0.2", "ruby"],
        ["second", "0.0.2", "java"]
      ], Version.rows_for_latest_index
    end

    should "select only name, version, and platform for prerelease gems" do
      assert_equal [
        ["second", "0.0.2.pre", "java"]
      ], Version.rows_for_prerelease_index
    end
  end

  context "checksums" do
    setup do
      @version = create(:version)
    end

    should "be available from the database" do
      assert_equal "tdQEXD9Gb6kf4sxqvnkjKhpXzfEE96JucW4KHieJ33g=", @version.reload.sha256
    end

    should "convert to hex on sha256_hex" do
      assert_equal "b5d4045c3f466fa91fe2cc6abe79232a1a57cdf104f7a26e716e0a1e2789df78", @version.reload.sha256_hex
    end

    should "should return nil on sha256_hex when sha not avaible" do
      version = create(:version, sha256: nil)
      assert_nil version.sha256_hex
    end
  end
end<|MERGE_RESOLUTION|>--- conflicted
+++ resolved
@@ -11,11 +11,7 @@
 
     should "only have relevant API fields" do
       json = @version.as_json
-<<<<<<< HEAD
-      assert_equal %w[number built_at summary description authors platform ruby_version prerelease downloads_count licenses requirements sha].map(&:to_s).sort, json.keys.sort
-=======
-      assert_equal %w[number built_at summary description authors platform ruby_version prerelease downloads_count licenses requirements metadata].map(&:to_s).sort, json.keys.sort
->>>>>>> 7a59fd79
+      assert_equal %w[number built_at summary description authors platform ruby_version prerelease downloads_count licenses requirements sha metadata].map(&:to_s).sort, json.keys.sort
       assert_equal @version.authors, json["authors"]
       assert_equal @version.built_at, json["built_at"]
       assert_equal @version.description, json["description"]
@@ -38,11 +34,7 @@
 
     should "only have relevant API fields" do
       xml = Nokogiri.parse(@version.to_xml)
-<<<<<<< HEAD
-      assert_equal %w[number built-at summary description authors platform ruby-version prerelease downloads-count licenses requirements sha].map(&:to_s).sort, xml.root.children.map{|a| a.name}.reject{|t| t == "text"}.sort
-=======
-      assert_equal %w[number built-at summary description authors platform ruby-version prerelease downloads-count licenses requirements metadata].map(&:to_s).sort, xml.root.children.map{|a| a.name}.reject{|t| t == "text"}.sort
->>>>>>> 7a59fd79
+      assert_equal %w[number built-at summary description authors platform ruby-version prerelease downloads-count licenses requirements sha metadata].map(&:to_s).sort, xml.root.children.map{|a| a.name}.reject{|t| t == "text"}.sort
       assert_equal @version.authors, xml.at_css("authors").content
       assert_equal @version.built_at.to_i, xml.at_css("built-at").content.to_time.to_i
       assert_equal @version.description, xml.at_css("description").content
