class Pusher
<<<<<<< HEAD
  attr_reader :user, :spec, :message, :code, :rubygem, :body, :version, :version_id
  attr_accessor :bundler_api_url
=======
  attr_reader :user, :spec, :message, :code, :rubygem, :body, :version, :version_id, :size
>>>>>>> 07eeb9c9

  def initialize(user, body, host_with_port=nil)
    @user = user
    @body = StringIO.new(body.read)
    @indexer = Indexer.new
    @host_with_port = host_with_port
    @bundler_token = ENV['BUNDLER_TOKEN'] || "tokenmeaway"
    @bundler_api_url = ENV['BUNDLER_API_URL']
  end

  def process
    pull_spec && find && authorize && save
  end

  def authorize
    rubygem.pushable? ||
    rubygem.owned_by?(user) ||
    notify("You do not have permission to push to this gem.", 403)
  end

  def save
    if update
      @indexer.write_gem @body, @spec
      after_write
      notify("Successfully registered gem: #{version.to_title}", 200)
    else
      notify("There was a problem saving your gem: #{rubygem.all_errors(version)}", 403)
    end
  end

  def pull_spec
    Gem::Package.open body, "r", nil do |pkg|
      @spec = pkg.metadata
      return true
    end

    false
  rescue Psych::WhitelistException => e
    Rails.logger.info "Attempted YAML metadata exploit: #{e}"
    notify("RubyGems.org cannot process this gem.\nThe metadata is invalid.\n#{e}", 422)
  rescue Gem::Package::FormatError
    notify("RubyGems.org cannot process this gem.\nPlease try rebuilding it" +
           " and installing it locally to make sure it's valid.", 422)
  rescue Exception => e
    notify("RubyGems.org cannot process this gem.\nPlease try rebuilding it" +
           " and installing it locally to make sure it's valid.\n" +
           "Error:\n#{e.message}}", 422)
  end

  def find
    @rubygem = Rubygem.find_or_initialize_by_name(spec.name.to_s)
    @version = @rubygem.find_or_initialize_version_from_spec(spec)
    @version.size ||= size

    if @version.new_record?
      true
    else
      notify("Repushing of gem versions is not allowed.\n" +
             "Please use `gem yank` to remove bad gem releases.", 409)
    end
  end

  # Overridden so we don't get megabytes of the raw data printing out
  def inspect
    attrs = [:@rubygem, :@user, :@message, :@code].map { |attr| "#{attr}=#{instance_variable_get(attr) || 'nil'}" }
    "<Pusher #{attrs.join(' ')}>"
  end

  def update_remote_bundler_api(to=RestClient)
    return unless @bundler_api_url

    json = {
      "name"           => spec.name,
      "version"        => spec.version.to_s,
      "platform"       => spec.platform,
      "prerelease"     => !!spec.version.prerelease?,
      "rubygems_token" => @bundler_token
    }.to_json

    begin
      timeout(5) do
        to.post @bundler_api_url,
                json,
                :timeout        => 5,
                :open_timeout   => 5,
                'Content-Type'  => 'application/json'
      end
    rescue StandardError, Interrupt
      false
    end
  end
  private

  def after_write
    @version_id = version.id
    Delayed::Job.enqueue Indexer.new, :priority => PRIORITIES[:push]
    enqueue_web_hook_jobs
    update_remote_bundler_api
  end

  def notify(message, code)
    @message = message
    @code    = code
    false
  end

  def update
    rubygem.update_attributes_from_gem_specification!(version, spec)
    rubygem.create_ownership(user) unless version.new_record?
    @size = body.size if body
    true
  rescue ActiveRecord::RecordInvalid, ActiveRecord::Rollback
    false
  end

  def self.server_path(*more)
    File.expand_path(File.join(File.dirname(__FILE__), '..', '..', 'server', *more))
  end

  def enqueue_web_hook_jobs
    jobs = rubygem.web_hooks + WebHook.global
    jobs.each do |job|
      job.fire(@host_with_port, rubygem, version)
    end
  end
end<|MERGE_RESOLUTION|>--- conflicted
+++ resolved
@@ -1,10 +1,6 @@
 class Pusher
-<<<<<<< HEAD
-  attr_reader :user, :spec, :message, :code, :rubygem, :body, :version, :version_id
+  attr_reader :user, :spec, :message, :code, :rubygem, :body, :version, :version_id, :size
   attr_accessor :bundler_api_url
-=======
-  attr_reader :user, :spec, :message, :code, :rubygem, :body, :version, :version_id, :size
->>>>>>> 07eeb9c9
 
   def initialize(user, body, host_with_port=nil)
     @user = user
