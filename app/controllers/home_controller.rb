class HomeController < ApplicationController
  def index
    @count = Rubygem.total_count
    @latest = Rubygem.latest
    @downloaded = Rubygem.downloaded
<<<<<<< HEAD
    @updated = Version.published
=======

    @updated = Version.release.published
>>>>>>> 1a008564
  end
end<|MERGE_RESOLUTION|>--- conflicted
+++ resolved
@@ -3,11 +3,6 @@
     @count = Rubygem.total_count
     @latest = Rubygem.latest
     @downloaded = Rubygem.downloaded
-<<<<<<< HEAD
-    @updated = Version.published
-=======
-
     @updated = Version.release.published
->>>>>>> 1a008564
   end
 end