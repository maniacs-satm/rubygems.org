--- conflicted
+++ resolved
@@ -11,12 +11,7 @@
 #
 # It's strongly recommended to check this file into your version control system.
 
-<<<<<<< HEAD
 ActiveRecord::Schema.define(:version => 20121124000000) do
-
-=======
-ActiveRecord::Schema.define(:version => 20120916165331) do
->>>>>>> 07eeb9c9
   create_table "announcements", :force => true do |t|
     t.text     "body"
     t.datetime "created_at", :null => false
@@ -148,11 +143,8 @@
     t.integer  "position"
     t.boolean  "latest"
     t.string   "full_name"
-<<<<<<< HEAD
     t.string   "licenses"
-=======
     t.integer  "size"
->>>>>>> 07eeb9c9
   end
 
   add_index "versions", ["built_at"], :name => "index_versions_on_built_at"
