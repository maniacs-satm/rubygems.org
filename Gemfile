clear_sources
bundle_path "vendor/bundler_gems"

source "http://gemcutter.org"
source "http://gems.github.com"

gem "rails", "2.3.4"
gem "rack",  "1.0.1"

gem "aws-s3",           "0.6.2", :require_as => "aws/s3"
gem "clearance",        "0.8.2"
gem "ddollar-pacecar",  "1.1.6", :require_as => "pacecar"
gem "gchartrb",         "0.8",   :require_as => "google_chart"
gem "rack-maintenance", "0.3.0", :require_as => "rack/maintenance"
<<<<<<< HEAD
gem "sinatra",          "0.9.4"
gem "will_paginate",    "2.3.11"
gem "xml-simple",       "1.0.12"
gem "gravtastic",       "2.1.3"

=======
gem "rest-client",     "1.0.3",  :require_as => "rest_client"
>>>>>>> 5934a86b

only :test do
  gem "cucumber",     "0.3.101"
<<<<<<< HEAD
  gem "factory_girl", "1.2.3"
  gem "fakeweb",      "1.2.6"
  gem "nokogiri",     "1.4.1"
=======
  gem "rr",           "0.10.4"
  gem "redgreen",     "1.2.2"
  gem "webmock",      "0.7.3"
>>>>>>> 5934a86b
  gem "rack-test",    "0.5.0", :require_as => "rack/test"
  gem "redgreen",     "1.2.2"
  gem "rr",           "0.10.4"
  gem "shoulda",      "2.10.2"
  gem "treetop",      "1.4.3"
  gem "webrat",       "0.5.3"
end

only [:staging, :production] do
  gem "ambethia-smtp-tls", "1.1.2", :require_as => "smtp-tls"
  gem "memcache-client",   "1.7.5", :require_as => "memcache"
  gem "rack-cache",        "0.5.2", :require_as => "rack/cache"
end<|MERGE_RESOLUTION|>--- conflicted
+++ resolved
@@ -12,33 +12,24 @@
 gem "ddollar-pacecar",  "1.1.6", :require_as => "pacecar"
 gem "gchartrb",         "0.8",   :require_as => "google_chart"
 gem "rack-maintenance", "0.3.0", :require_as => "rack/maintenance"
-<<<<<<< HEAD
+gem "rest-client",      "1.0.3", :require_as => "rest_client"
 gem "sinatra",          "0.9.4"
 gem "will_paginate",    "2.3.11"
 gem "xml-simple",       "1.0.12"
 gem "gravtastic",       "2.1.3"
 
-=======
-gem "rest-client",     "1.0.3",  :require_as => "rest_client"
->>>>>>> 5934a86b
-
 only :test do
   gem "cucumber",     "0.3.101"
-<<<<<<< HEAD
   gem "factory_girl", "1.2.3"
   gem "fakeweb",      "1.2.6"
   gem "nokogiri",     "1.4.1"
-=======
-  gem "rr",           "0.10.4"
-  gem "redgreen",     "1.2.2"
-  gem "webmock",      "0.7.3"
->>>>>>> 5934a86b
   gem "rack-test",    "0.5.0", :require_as => "rack/test"
   gem "redgreen",     "1.2.2"
   gem "rr",           "0.10.4"
   gem "shoulda",      "2.10.2"
   gem "treetop",      "1.4.3"
   gem "webrat",       "0.5.3"
+  gem "webmock",      "0.7.3"
 end
 
 only [:staging, :production] do
