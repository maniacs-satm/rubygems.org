$(document).ready(function() {
  if (window.location.href.search(/query=/) == -1) {
    $('#query').one('click, focus', function() {
      $(this).val('');
    });
  }

  $(document).bind('keyup', function(event) {
    if ($(event.target).is(':input')) {
      return;
    }

    if (event.which == 83) {
      $('#query').focus();
    }
  });

  if ($('.count').length > 0) {
    setInterval(function() {
      $.getJSON('/api/v1/downloads.json', function(data) {
        $('.count strong')
          .text(number_with_delimiter(data['total']) + ' downloads');
      });
    }, 5000);
  }

<<<<<<< HEAD
  $('#version_for_stats').change(function() {
    window.location.href = $(this).val();
  });
=======
  if ($('.downloads.counter').length > 0) {
    var options   = { color : $('.downloads').css('color') };
    var highlight = '#A70E0E';

    setInterval(function() {
      $.getJSON($('.downloads.counter').attr('data-href'), function(data) {
        var total   = $('.downloads.counter strong:first');
        var version = $('.downloads.counter strong:last');

        var previous_total_downloads   = parseInt(total.text().replace(/,/g, ""), 10);
        var previous_version_downloads = parseInt(version.text().replace(/,/g, ""), 10);

        if (previous_total_downloads != data['total_downloads']) {
          total
            .text(number_with_delimiter(data['total_downloads']))
            .css('color', highlight)
            .animate(options, 1500).dequeue();
        }

        if (previous_version_downloads != data['version_downloads']) {
          version
            .text(number_with_delimiter(data['version_downloads']))
            .css('color', highlight)
            .animate(options, 1500).dequeue();
        }
      });
    }, 5000);
  }
>>>>>>> 768f3aec
});

// http://kevinvaldek.com/number-with-delimiter-in-javascript
function number_with_delimiter(number, delimiter) {
  number = number + '', delimiter = delimiter || ',';
  var split = number.split('.');
  split[0] = split[0].replace(/(\d)(?=(\d\d\d)+(?!\d))/g, '$1' + delimiter);
  return split.join('.');
};<|MERGE_RESOLUTION|>--- conflicted
+++ resolved
@@ -24,11 +24,10 @@
     }, 5000);
   }
 
-<<<<<<< HEAD
   $('#version_for_stats').change(function() {
     window.location.href = $(this).val();
   });
-=======
+
   if ($('.downloads.counter').length > 0) {
     var options   = { color : $('.downloads').css('color') };
     var highlight = '#A70E0E';
@@ -57,7 +56,6 @@
       });
     }, 5000);
   }
->>>>>>> 768f3aec
 });
 
 // http://kevinvaldek.com/number-with-delimiter-in-javascript
